--- conflicted
+++ resolved
@@ -78,13 +78,8 @@
    * <p>
    * The nodes are used to find the par rates and calibrate the curve.
    */
-<<<<<<< HEAD
-  @PropertyDefinition(validate = "notNull")
-  private final ImmutableList<? extends IsdaCreditCurveNode> curveNodes;
-=======
   @PropertyDefinition(validate = "notNull", builderType = "List<? extends IsdaCreditCurveNode>")
   private final ImmutableList<IsdaCreditCurveNode> curveNodes;
->>>>>>> f5f3fe7d
   /**
    * The flag indicating if the Jacobian matrices should be computed and stored in metadata or not.
    */
@@ -253,7 +248,7 @@
    * The nodes are used to find the par rates and calibrate the curve.
    * @return the value of the property, not null
    */
-  public ImmutableList<? extends IsdaCreditCurveNode> getCurveNodes() {
+  public ImmutableList<IsdaCreditCurveNode> getCurveNodes() {
     return curveNodes;
   }
 
@@ -344,7 +339,7 @@
      * The meta-property for the {@code curveNodes} property.
      */
     @SuppressWarnings({"unchecked", "rawtypes" })
-    private final MetaProperty<ImmutableList<? extends IsdaCreditCurveNode>> curveNodes = DirectMetaProperty.ofImmutable(
+    private final MetaProperty<ImmutableList<IsdaCreditCurveNode>> curveNodes = DirectMetaProperty.ofImmutable(
         this, "curveNodes", IsdaCreditCurveDefinition.class, (Class) ImmutableList.class);
     /**
      * The meta-property for the {@code computeJacobian} property.
@@ -440,7 +435,7 @@
      * The meta-property for the {@code curveNodes} property.
      * @return the meta-property, not null
      */
-    public MetaProperty<ImmutableList<? extends IsdaCreditCurveNode>> curveNodes() {
+    public MetaProperty<ImmutableList<IsdaCreditCurveNode>> curveNodes() {
       return curveNodes;
     }
 
